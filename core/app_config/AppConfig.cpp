// Copyright 2022 iLogtail Authors
//
// Licensed under the Apache License, Version 2.0 (the "License");
// you may not use this file except in compliance with the License.
// You may obtain a copy of the License at
//
//      http://www.apache.org/licenses/LICENSE-2.0
//
// Unless required by applicable law or agreed to in writing, software
// distributed under the License is distributed on an "AS IS" BASIS,
// WITHOUT WARRANTIES OR CONDITIONS OF ANY KIND, either express or implied.
// See the License for the specific language governing permissions and
// limitations under the License.

#include "AppConfig.h"
#include "common/StringTools.h"
#include "logger/Logger.h"
#include "common/util.h"
#include "common/StringTools.h"
#include "random"

using namespace std;

namespace logtail {

AppConfig::AppConfig() {
}

AppConfig::~AppConfig() {
}

void AppConfig::LoadAddrConfig(const Json::Value& confJson) {
    if (confJson.isMember("bind_interface") && confJson["bind_interface"].isString()) {
        mBindInterface = TrimString(confJson["bind_interface"].asString());
        if (ToLowerCaseString(mBindInterface) == "default")
            mBindInterface.clear();
        LOG_INFO(sLogger, ("bind_interface", mBindInterface));
    }

    // configserver path
    mConfigServerAvailable = false;
    if (confJson.isMember("ilogtail_configserver_address") && confJson["ilogtail_configserver_address"].isArray()) {
        for (Json::Value::ArrayIndex i = 0; i < confJson["ilogtail_configserver_address"].size(); ++i) {
            vector<string> configServerAddress
                = SplitString(TrimString(confJson["ilogtail_configserver_address"][i].asString()), ":");

            if (configServerAddress.size() != 2) {
                LOG_WARNING(sLogger,
                            ("ilogtail_configserver_address", "format error")(
                                "wrong address", TrimString(confJson["ilogtail_configserver_address"][i].asString())));
                continue;
            }

            string host = configServerAddress[0];
            int32_t port = atoi(configServerAddress[1].c_str());

            std::string exception_ip;
            // regular expressions to verify ip
            boost::regex reg_ip
<<<<<<< HEAD
                = boost::regex("(?:(?:1[0-9][0-9]\.)|(?:2[0-4][0-9]\.)|(?:25[0-5]\.)|(?:[1-9][0-9]\.)|(?:[0-9]\.)){3}(?"
                               ":(?:1[0-9][0-9])|(?:2[0-4][0-9])|(?:25[0-5])|(?:[1-9][0-9])|(?:[0-9]))");  
            std::string exception_domain;
            // regular expressions to verify domain name
            boost::regex reg_domain = boost::regex("(?:[a-zA-Z0-9][a-zA-Z0-9-]*[a-zA-Z0-9]\.){1,}(?:[a-zA-Z]{2,})");
=======
                = boost::regex("(?:(?:1[0-9][0-9]\\.)|(?:2[0-4][0-9]\\.)|(?:25[0-5]\\.)|(?:[1-9][0-9]\\.)|(?:[0-9]\\.)){3}"
                               "(?:(?:1[0-9][0-9])|(?:2[0-4][0-9])|(?:25[0-5])|(?:[1-9][0-9])|(?:[0-9]))");
            std::string exception_domain;
            // regular expressions to verify domain name
            boost::regex reg_domain = boost::regex("(?:[a-zA-Z0-9][a-zA-Z0-9-]*[a-zA-Z0-9]\\.){1,}(?:[a-zA-Z]{2,})");
>>>>>>> a8384d80
            if (!BoostRegexMatch(host.c_str(), reg_ip, exception_ip) && !BoostRegexMatch(host.c_str(), reg_domain, exception_domain))
                LOG_WARNING(sLogger, ("ilogtail_configserver_address", "parse fail")("exception_ip", exception_ip)("exception_domain", exception_domain));
            else if (port < 1 || port > 65535)
                LOG_WARNING(sLogger, ("ilogtail_configserver_address", "illegal port")("port", port));
            else
                mConfigServerAddresses.push_back(ConfigServerAddress(host, port));
        }

        mConfigServerAvailable = true;
        LOG_INFO(sLogger,
                 ("ilogtail_configserver_address", confJson["ilogtail_configserver_address"].toStyledString()));
    }

    // tags for configserver
    if (confJson.isMember("ilogtail_tags") && confJson["ilogtail_tags"].isObject()) {
        Json::Value::Members members = confJson["ilogtail_tags"].getMemberNames();
        for (Json::Value::Members::iterator it = members.begin(); it != members.end(); it++) {
            std::string name = *it;
            std::string value = confJson["ilogtail_tags"][name].asString();
            mConfigServerTags[name] = value;
        }

        LOG_INFO(sLogger, ("ilogtail_configserver_tags", confJson["ilogtail_tags"].toStyledString()));
    }
}

AppConfig::ConfigServerAddress AppConfig::GetOneConfigServerAddress(bool changeConfigServer) {
    if (0 == mConfigServerAddresses.size()) {
        return AppConfig::ConfigServerAddress("", -1); // No address available
    }

    // Return a random address
    if (changeConfigServer) {
        std::random_device rd;
        int tmpId = rd() % mConfigServerAddresses.size();
        while (mConfigServerAddresses.size() > 1 && tmpId == mConfigServerAddressId) {
            tmpId = rd() % mConfigServerAddresses.size();
        }
        mConfigServerAddressId = tmpId;
    }
    return AppConfig::ConfigServerAddress(mConfigServerAddresses[mConfigServerAddressId].host,
                                          mConfigServerAddresses[mConfigServerAddressId].port);
}

} // namespace logtail<|MERGE_RESOLUTION|>--- conflicted
+++ resolved
@@ -57,19 +57,11 @@
             std::string exception_ip;
             // regular expressions to verify ip
             boost::regex reg_ip
-<<<<<<< HEAD
-                = boost::regex("(?:(?:1[0-9][0-9]\.)|(?:2[0-4][0-9]\.)|(?:25[0-5]\.)|(?:[1-9][0-9]\.)|(?:[0-9]\.)){3}(?"
-                               ":(?:1[0-9][0-9])|(?:2[0-4][0-9])|(?:25[0-5])|(?:[1-9][0-9])|(?:[0-9]))");  
-            std::string exception_domain;
-            // regular expressions to verify domain name
-            boost::regex reg_domain = boost::regex("(?:[a-zA-Z0-9][a-zA-Z0-9-]*[a-zA-Z0-9]\.){1,}(?:[a-zA-Z]{2,})");
-=======
                 = boost::regex("(?:(?:1[0-9][0-9]\\.)|(?:2[0-4][0-9]\\.)|(?:25[0-5]\\.)|(?:[1-9][0-9]\\.)|(?:[0-9]\\.)){3}"
                                "(?:(?:1[0-9][0-9])|(?:2[0-4][0-9])|(?:25[0-5])|(?:[1-9][0-9])|(?:[0-9]))");
             std::string exception_domain;
             // regular expressions to verify domain name
             boost::regex reg_domain = boost::regex("(?:[a-zA-Z0-9][a-zA-Z0-9-]*[a-zA-Z0-9]\\.){1,}(?:[a-zA-Z]{2,})");
->>>>>>> a8384d80
             if (!BoostRegexMatch(host.c_str(), reg_ip, exception_ip) && !BoostRegexMatch(host.c_str(), reg_domain, exception_domain))
                 LOG_WARNING(sLogger, ("ilogtail_configserver_address", "parse fail")("exception_ip", exception_ip)("exception_domain", exception_domain));
             else if (port < 1 || port > 65535)
